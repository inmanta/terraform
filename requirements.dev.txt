inmanta-dev-dependencies[module,extension]==1.76.0; python_version <= '3.6'
inmanta-dev-dependencies[module,extension]==2.34.0; python_version > '3.6'
pytest
netaddr
cpapi
pytest-inmanta
types-protobuf
types-requests
<<<<<<< HEAD
grpcio-tools
docker
=======

# This pre-release is broken as reported here: https://github.com/grpc/grpc/issues/30640
# The version constraint can be removed once a newer pre-release is published.
# Also update requirements.txt
grpcio-tools!=1.49.0rc1
>>>>>>> e299cb1f
<|MERGE_RESOLUTION|>--- conflicted
+++ resolved
@@ -6,13 +6,9 @@
 pytest-inmanta
 types-protobuf
 types-requests
-<<<<<<< HEAD
-grpcio-tools
 docker
-=======
 
 # This pre-release is broken as reported here: https://github.com/grpc/grpc/issues/30640
 # The version constraint can be removed once a newer pre-release is published.
 # Also update requirements.txt
-grpcio-tools!=1.49.0rc1
->>>>>>> e299cb1f
+grpcio-tools!=1.49.0rc1