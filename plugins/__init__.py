--- conflicted
+++ resolved
@@ -34,14 +34,10 @@
 )
 from inmanta_plugins.terraform.helpers.param_client import ParamClient
 
-<<<<<<< HEAD
+LOGGER = logging.getLogger(__name__)
+
+
 # This dict contains all resource state parameter already queried for this compile run.
-=======
-LOGGER = logging.getLogger(__name__)
-
-
-# This dict contains all resource parameter already queried for this compile run.
->>>>>>> f61322f5
 # This avoids getting them multiple times if multiple entities use them.
 resource_states: dict[str, dict] = dict()
 
