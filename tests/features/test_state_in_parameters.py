--- conflicted
+++ resolved
@@ -201,9 +201,7 @@
 
 
 @pytest.mark.terraform_provider_local
-<<<<<<< HEAD
 @pytest.mark.asyncio
-=======
 async def test_state_upgrade(
     project: Project,
     server: Server,
@@ -280,6 +278,7 @@
 
 
 @pytest.mark.terraform_provider_local
+@pytest.mark.asyncio
 async def test_state_extraction(
     project: Project,
     server: Server,
@@ -544,7 +543,7 @@
 
 
 @pytest.mark.terraform_provider_local
->>>>>>> f05f24e7
+@pytest.mark.asyncio
 async def test_update_failed(
     project: Project,
     server: Server,
