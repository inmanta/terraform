--- conflicted
+++ resolved
@@ -1,17 +1,16 @@
 # Changelog
 
-<<<<<<< HEAD
-## 1.2.2 - ?
+## 1.2.5 - ?
 - Fix repair issue when resource has been deleted (introduced in 1.2.1)
-=======
+
 ## 1.2.4 - 30/08/2022
 - Exclude grpcio-tools==1.49.0rc1.
+
 ## 1.2.3 - 30/08/2022
 - Exclude grpcio==1.49.0rc1.
 
 ## 1.2.2 - 02/08/2022
 - Various dependency updates.
->>>>>>> e299cb1f
 
 ## 1.2.1 - 30/06/2022
 - Fix issue with null states (#47)
