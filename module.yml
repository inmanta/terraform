--- conflicted
+++ resolved
@@ -1,12 +1,8 @@
 author: Inmanta
 author_email: code@inmanta.com
-description: 
+description:
 license: ASL 2.0
 copyright: 2021 Inmanta
 name: terraform
-<<<<<<< HEAD
-version: 1.0.10.dev1670315532
-=======
 version: 1.3.6
->>>>>>> f05f24e7
 compiler_version: 2019.3